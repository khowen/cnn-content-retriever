{
  "name": "cnn-content-retriever",
<<<<<<< HEAD
  "version": "1.6.2",
=======
  "version": "1.7.0",
>>>>>>> 202fc19a
  "description": "CNN Content Retriever - For retrieving content from Hypatia",
  "main": "lib/content-retriever.js",
  "directories": {
    "docs": "./docs",
    "example": "./example",
    "lib": "./lib",
    "test": "./test"
  },
  "scripts": {
    "generate-authors": "tools/generate-authors.sh",
    "generate-changelog": "changelog-maker --group",
    "generate-coverage": "ENVIRONMENT=local PORT=5000 istanbul cover _mocha -- test/unit -r test/mocha-setup.js && open coverage/lcov-report/index.html",
    "generate-docs": "rm -rf docs && esdoc -c .esdoc.json",
    "test": "eslint . && test/validate-json-files.sh && ENVIRONMENT=local PORT=5000 mocha test/unit -r test/mocha-setup.js",
    "update-apply": "ncu -u",
    "update-check": "ncu"
  },
  "repository": {
    "type": "git",
    "url": "git+https://github.com/cnnlabs/cnn-content-retriever.git"
  },
  "homepage": "https://github.com/cnnlabs/cnn-content-retriever#readme",
  "engines": {
    "node": ">=6.0.0"
  },
  "dependencies": {
    "async": "2.1.5",
    "debug": "2.6.3",
    "request": "2.81.0",
    "xml2js": "0.4.17"
  },
  "devDependencies": {
    "chai": "3.5.0",
    "chai-as-promised": "6.0.0",
    "changelog-maker": "2.2.5",
    "esdoc": "0.5.2",
    "eslint": "3.18.0",
    "istanbul": "0.4.5",
    "jq-cli-wrapper": "0.4.0",
    "jsonlint": "1.6.2",
    "mocha": "3.2.0",
    "nock": "9.0.9",
    "npm-check-updates": "2.10.3"
  },
  "keywords": [
    "cnn",
    "cnnlabs",
    "content",
    "hypatia"
  ],
  "license": "Apache-2.0",
  "bugs": {
    "url": "https://github.com/cnnlabs/cnn-content-retriever/issues"
  }
}<|MERGE_RESOLUTION|>--- conflicted
+++ resolved
@@ -1,10 +1,6 @@
 {
   "name": "cnn-content-retriever",
-<<<<<<< HEAD
-  "version": "1.6.2",
-=======
   "version": "1.7.0",
->>>>>>> 202fc19a
   "description": "CNN Content Retriever - For retrieving content from Hypatia",
   "main": "lib/content-retriever.js",
   "directories": {
